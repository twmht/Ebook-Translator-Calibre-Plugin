--- conflicted
+++ resolved
@@ -290,19 +290,13 @@
         if self.original_color is not None:
             for element in self.element.iter():
                 if element.text is not None or len(list(element)) > 0:
-<<<<<<< HEAD
-                    element.set("style", "color:%s" % self.original_color)
-=======
                     # Some users encountered errors when trying to set the
                     # style on certain child elements, e.g., comment nodes.
                     # So we simply skip those elements.
                     try:
-                        element.set('style', 'color:%s' % self.original_color)
+                        element.set("style", "color:%s" % self.original_color)
                     except TypeError:
-                        log.warn(
-                            'Failed to set style on element:',
-                            get_string(element))
->>>>>>> 11cc570b
+                        log.warn("Failed to set style on element:", get_string(element))
         if translation is None:
             if self.position in ("left", "right"):
                 self.element.addnext(self._create_table())
