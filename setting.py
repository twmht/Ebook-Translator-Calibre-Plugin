import re
import os
import os.path

from qt.core import (
<<<<<<< HEAD
    Qt,
    QLabel,
    QDialog,
    QWidget,
    QLineEdit,
    QPushButton,
    QPlainTextEdit,
    QTabWidget,
    QHBoxLayout,
    QVBoxLayout,
    QGroupBox,
    QFileDialog,
    QColor,
    QIntValidator,
    QScrollArea,
    QRadioButton,
    QGridLayout,
    QCheckBox,
    QObject,
    QButtonGroup,
    QColorDialog,
    QSpinBox,
    QPalette,
    QApplication,
    QFrame,
    QComboBox,
    QRegularExpression,
    pyqtSignal,
    QFormLayout,
    QDoubleSpinBox,
    QSpacerItem,
    QRegularExpressionValidator,
    QBoxLayout,
    QThread,
    pyqtSlot,
)
from calibre.utils.logging import Log
=======
    Qt, QLabel, QDialog, QWidget, QLineEdit, QPushButton, QPlainTextEdit,
    QTabWidget, QHBoxLayout, QVBoxLayout, QGroupBox, QFileDialog, QColor,
    QIntValidator, QScrollArea, QRadioButton, QGridLayout, QCheckBox, QObject,
    QButtonGroup, QColorDialog, QSpinBox, QPalette, QApplication, QFrame,
    QComboBox, QRegularExpression, pyqtSignal, QFormLayout, QDoubleSpinBox,
    QSpacerItem, QRegularExpressionValidator, QBoxLayout, QThread, pyqtSlot)
from calibre.utils.logging import default_log as log
>>>>>>> 11cc570b
from calibre.gui2 import error_dialog

from .lib.config import get_config
from .lib.utils import css, is_proxy_available, traceback_error
from .lib.translation import get_engine_class, get_translator
from .engines import (
    builtin_engines,
    GeminiTranslate,
    ChatgptTranslate,
    AzureChatgptTranslate,
    VertexAITranslate,
)
from .engines.genai import GenAI
from .engines.custom import CustomTranslate
from .components import (
    Footer,
    AlertMessage,
    TargetLang,
    SourceLang,
    EngineList,
    EngineTester,
    ManageCustomEngine,
    InputFormat,
    OutputFormat,
    set_shortcut,
)


load_translations()


class ModelWorker(QObject):
    start = pyqtSignal(object)
    success = pyqtSignal(bool, str)
    finished = pyqtSignal()

    def __init__(self):
        QObject.__init__(self)
        self.log = log
        self.start.connect(self.get_models)

    @pyqtSlot(object)
    def get_models(self, engine_class):
        try:
            engine = get_translator(engine_class)
            engine_class.models = engine.get_models()
            self.success.emit(True, "")
        except Exception:
            error = traceback_error()
            self.log.error("Failed to fetch models: %s" % error)
            self.success.emit(False, error)
        self.finished.emit()


def layout_scroll_area(name):
    def decorator(func):
        def scroll_widget(dialog):
            widget = QWidget()
            layout = QVBoxLayout(widget)

            scroll_area = QScrollArea(widget)
            scroll_area.setWidgetResizable(True)
            if not QApplication.instance().is_dark_theme:
                scroll_area.setBackgroundRole(QPalette.Light)
            scroll_area.setWidget(func(dialog))
            layout.addWidget(scroll_area, 1)

            save_button = QPushButton(_("&Save"))
            save_button.setObjectName(name)
            layout.addWidget(save_button)

            def save_current_config():
                dialog.save_config.emit(dialog.tabs.currentIndex())

            save_button.clicked.connect(save_current_config)
            set_shortcut(save_button, "save", save_current_config, save_button.text())
            return widget

        return scroll_widget

    return decorator


class TranslationSetting(QDialog):
    save_config = pyqtSignal(int)
    fetch_models = pyqtSignal()
    model_thread = QThread()

    def __init__(self, plugin, parent, icon):
        QDialog.__init__(self, parent)
        self.plugin = plugin
        self.icon = icon
        self.alert = AlertMessage(self)

        self.config = get_config()
        self.current_engine = get_engine_class()

        self.model_worker = ModelWorker()
        self.model_worker.moveToThread(self.model_thread)
        self.model_thread.finished.connect(self.model_worker.deleteLater)
        self.model_thread.start()

        self.main_layout()

    def _divider(self):
        divider = QFrame()
        divider.setFrameShape(QFrame.HLine)
        divider.setFrameShadow(QFrame.Sunken)
        return divider

    def reset_to_defaults(self):
        """
        Resets all plugin settings to their default values after user confirmation.
        """
        # 步驟 1: 彈出確認對話框，防止誤觸
        if (
            self.alert.ask(
                _(
                    "Are you sure you want to reset all settings to their default values? "
                    "This action cannot be undone and the settings window will close."
                )
            )
            != "yes"
        ):
            return  # 如果使用者選擇 "No"，則不做任何事

        # 步驟 2: 清除所有使用者自訂的設定
        # JSONConfig 物件的行為類似字典，呼叫 clear() 會移除所有鍵值對
        self.config.preferences.clear()

        # 步驟 3: 將這個「空的」設定寫入檔案。
        # 這樣下次 get_config() 就會因為找不到任何自訂值而完全使用 defaults
        self.config.commit()

        # 步驟 4: 告知使用者操作成功
        self.alert.pop(
            _("All settings have been reset to default. The window will now close.")
        )

        # 步驟 5: 關閉設定視窗
        # 最簡單可靠的方式是關閉視窗，讓使用者重新打開。
        # 重新打開時，所有 UI 元件都會從（現在是預設的）設定中重新載入。
        self.done(1)  # 使用 done() 並傳入一個結果碼來關閉 QDialog

    def main_layout(self):
        layout = QVBoxLayout(self)

        self.tabs = QTabWidget()
        general_index = self.tabs.addTab(self.layout_general(), _("General"))
        engine_index = self.tabs.addTab(self.layout_engine(), _("Engine"))
        content_index = self.tabs.addTab(self.layout_content(), _("Content"))
        self.tabs.setStyleSheet("QTabBar::tab {min-width:120px;}")

        layout.addWidget(self.tabs)
        # --- 新增的程式碼區塊 ---
        # 建立一個包含重設按鈕和 Footer 的底部欄
        bottom_bar = QWidget()
        bottom_layout = QHBoxLayout(bottom_bar)
        bottom_layout.setContentsMargins(0, 10, 0, 0)  # 增加一點上方間距

        reset_button = QPushButton(_("Reset to Defaults"))
        reset_button.setToolTip(
            _(
                "Reset all settings on all tabs to their original values. "
                "This cannot be undone."
            )
        )
        reset_button.clicked.connect(self.reset_to_defaults)

        bottom_layout.addWidget(reset_button)
        bottom_layout.addStretch(1)  # 將按鈕推到左邊
        bottom_layout.addWidget(Footer())  # 將原本的 Footer 移到這裡

        layout.addWidget(bottom_bar)  # 將整個底部欄加入主佈局
        # --- 程式碼區塊結束 ---
        # layout.addWidget(Footer())

        def save_setting(index):
            actions = {
                general_index: self.update_general_config,
                engine_index: self.update_engine_config,
                content_index: self.update_content_config,
            }
            if actions[index]():
                self.config.commit()
                self.alert.pop(_("The setting has been saved."))

        self.save_config.connect(save_setting)

        def disable_button(disabled):
            save_button = self.findChild(QPushButton, "engine")
            save_button.setDisabled(disabled)

        self.model_worker.start.connect(lambda: disable_button(True))
        self.model_worker.finished.connect(lambda: disable_button(False))

        def change_tab_index(index):
            self.config.refresh()
            if index == engine_index and issubclass(self.current_engine, GenAI):
                self.fetch_models.emit()

        self.tabs.currentChanged.connect(change_tab_index)

    @layout_scroll_area("general")
    def layout_general(self):
        widget = QWidget()
        layout = QVBoxLayout(widget)

        # Preferred Method
        mode_group = QGroupBox(_("Preferred Mode"))
        mode_layout = QGridLayout(mode_group)
        advanced_mode = QRadioButton(_("Advanced Mode"))
        batch_mode = QRadioButton(_("Batch Mode"))
        icon_button = QLabel()
        icon_button.setPixmap(self.icon.pixmap(52, 52))
        mode_layout.addWidget(icon_button, 0, 0, 3, 1)
        mode_layout.addWidget(advanced_mode, 0, 1)
        mode_layout.addWidget(batch_mode, 0, 2)
        mode_layout.addItem(QSpacerItem(0, 0), 0, 3)
        mode_layout.addWidget(self._divider(), 1, 1, 1, 4)
        mode_layout.addWidget(
            QLabel(_("Choose a translation mode for clicking the icon button.")),
            2,
            1,
            1,
            4,
        )
        mode_layout.setColumnStretch(3, 1)
        layout.addWidget(mode_group)

        mode_map = dict(enumerate(["advanced", "batch"]))
        mode_rmap = dict((v, k) for k, v in mode_map.items())
        mode_btn_group = QButtonGroup(mode_group)
        mode_btn_group.addButton(advanced_mode, 0)
        mode_btn_group.addButton(batch_mode, 1)

        preferred_mode = self.config.get("preferred_mode")
        if preferred_mode is not None:
            mode_btn_group.button(mode_rmap.get(preferred_mode)).setChecked(True)
        mode_btn_group.idClicked.connect(
            lambda btn_id: self.config.update(preferred_mode=mode_map.get(btn_id))
        )

        # Output Path
        radio_group = QGroupBox(_("Output Path"))
        radio_layout = QHBoxLayout()
        library_radio = QRadioButton(_("Library"))
        self.path_radio = QRadioButton(_("Path"))
        radio_layout.addWidget(library_radio)
        radio_layout.addWidget(self.path_radio)
        self.output_path_entry = QLineEdit()
        self.output_path_entry.setPlaceholderText(
            _("Choose a path to store translated book(s)")
        )
        self.output_path_entry.setText(self.config.get("output_path"))
        radio_layout.addWidget(self.output_path_entry)
        output_path_button = QPushButton(_("Choose"))

        radio_layout.addWidget(output_path_button)
        radio_group.setLayout(radio_layout)
        layout.addWidget(radio_group)

        def choose_output_type(checked):
            output_path_button.setDisabled(checked)
            self.output_path_entry.setDisabled(checked)
            self.config.update(to_library=checked)

        library_radio.toggled.connect(choose_output_type)

        if self.config.get("to_library"):
            library_radio.setChecked(True)
        else:
            self.path_radio.setChecked(True)
        choose_output_type(library_radio.isChecked())

        def choose_output_path():
            path = QFileDialog.getExistingDirectory()
            self.output_path_entry.setText(path)

        output_path_button.clicked.connect(choose_output_path)

        # preferred Format
        format_group = QGroupBox(_("Preferred Format"))
        format_layout = QFormLayout(format_group)
        input_format = InputFormat()
        output_format = OutputFormat()
        format_layout.addRow(_("Input Format"), input_format)
        format_layout.addRow(_("Output Format"), output_format)
        layout.addWidget(format_group)

        self.apply_form_layout_policy(format_layout)

        input_format.setCurrentText(self.config.get("input_format"))
        output_format.setCurrentText(self.config.get("output_format"))

        def change_input_format(format):
            if format == _("Ebook Specific"):
                self.config.delete("input_format")
            else:
                self.config.update(input_format=format)

        input_format.currentTextChanged.connect(change_input_format)
        output_format.currentTextChanged.connect(
            lambda format: self.config.update(output_format=format)
        )

        # Merge Translate
        merge_group = QGroupBox("%s %s" % (_("Merge to Translate"), _("(Beta)")))
        merge_layout = QGridLayout(merge_group)

        merge_enabled = QCheckBox(_("Enable"))
        self.merge_strategy = QComboBox()
        self.merge_strategy.addItem(_("By Character Count"), "length")
        self.merge_strategy.addItem(_("By HTML File"), "file")

        self.merge_length = QSpinBox()
        self.merge_length.setRange(1, 99999)
        self.merge_length_label = QLabel(
            _("The number of characters to translate at once.")
        )

        merge_layout.addWidget(merge_enabled, 0, 0, 1, 4)
        merge_layout.addWidget(QLabel(_("Batching Strategy:")), 1, 0, Qt.AlignRight)
        merge_layout.addWidget(self.merge_strategy, 1, 1)
        merge_layout.addWidget(self.merge_length, 1, 2)
        merge_layout.addWidget(self.merge_length_label, 1, 3)
        merge_layout.setColumnStretch(3, 1)

        layout.addWidget(merge_group)

        self.disable_wheel_event(self.merge_length)
        self.disable_wheel_event(self.merge_strategy)

        merge_enabled.setChecked(self.config.get("merge_enabled"))
        self.merge_length.setValue(self.config.get("merge_length"))

        saved_strategy = self.config.get("merge_strategy", "length")
        strategy_index = self.merge_strategy.findData(saved_strategy)
        self.merge_strategy.setCurrentIndex(
            strategy_index if strategy_index != -1 else 0
        )

        def toggle_merge_controls(checked):
            self.config.update(merge_enabled=checked)
            self.merge_strategy.setEnabled(checked)
            is_length_strategy = self.merge_strategy.currentData() == "length"
            self.merge_length.setVisible(checked and is_length_strategy)
            self.merge_length_label.setVisible(checked and is_length_strategy)

        def on_strategy_change(index):
            strategy = self.merge_strategy.itemData(index)
            self.config.update(merge_strategy=strategy)
            is_length_strategy = strategy == "length"
            self.merge_length.setVisible(
                merge_enabled.isChecked() and is_length_strategy
            )
            self.merge_length_label.setVisible(
                merge_enabled.isChecked() and is_length_strategy
            )

        merge_enabled.clicked.connect(toggle_merge_controls)
        self.merge_strategy.currentIndexChanged.connect(on_strategy_change)

        toggle_merge_controls(merge_enabled.isChecked())

        # Network Proxy
        proxy_group = QGroupBox(_("HTTP Proxy"))
        proxy_layout = QHBoxLayout()

        self.proxy_enabled = QCheckBox(_("Enable"))
        self.proxy_enabled.setChecked(self.config.get("proxy_enabled"))
        self.proxy_enabled.toggled.connect(
            lambda checked: self.config.update(proxy_enabled=checked)
        )
        proxy_layout.addWidget(self.proxy_enabled)

        self.proxy_host = QLineEdit()
        rule = (
            r"^(http://|)([a-zA-Z\d]+:[a-zA-Z\d]+@|)"
            r"(([a-zA-Z\d]|-)*[a-zA-Z\d]\.){1,}[a-zA-Z\d]+$"
        )
        self.host_validator = QRegularExpressionValidator(QRegularExpression(rule))
        self.proxy_host.setPlaceholderText(
            _("Host") + " (127.0.0.1, user:pass@127.0.0.1)"
        )
        proxy_layout.addWidget(self.proxy_host, 4)
        self.proxy_port = QLineEdit()
        self.proxy_port.setPlaceholderText(_("Port"))
        port_validator = QIntValidator()
        port_validator.setRange(0, 65536)
        self.proxy_port.setValidator(port_validator)
        proxy_layout.addWidget(self.proxy_port, 1)

        self.proxy_port.textChanged.connect(
            lambda num: self.proxy_port.setText(
                num
                if not num or int(num) < port_validator.top()
                else str(port_validator.top())
            )
        )

        proxy_test = QPushButton(_("Test"))
        proxy_test.clicked.connect(self.test_proxy_connection)
        proxy_layout.addWidget(proxy_test)

        proxy_setting = self.config.get("proxy_setting")
        if len(proxy_setting) == 2:
            self.proxy_host.setText(proxy_setting[0])
            self.proxy_port.setText(str(proxy_setting[1]))
        proxy_group.setLayout(proxy_layout)
        layout.addWidget(proxy_group)

        misc_widget = QWidget()
        misc_layout = QHBoxLayout(misc_widget)
        misc_layout.setContentsMargins(0, 0, 0, 0)

        # Cache
        cache_group = QGroupBox(_("Cache"))
        cache_layout = QHBoxLayout(cache_group)
        cache_enabled = QCheckBox(_("Enable"))
        cache_manage = QLabel(_("Manage"))
        cache_layout.addWidget(cache_enabled)
        cache_layout.addStretch(1)
        cache_layout.addWidget(cache_manage)
        misc_layout.addWidget(cache_group, 1)

        cache_manage.setStyleSheet("color:blue;text-decoration:underline;")
        cursor = cache_manage.cursor()
        cursor.setShape(Qt.PointingHandCursor)
        cache_manage.setCursor(cursor)
        cache_manage.mouseReleaseEvent = lambda event: self.plugin.show_cache()

        cache_enabled.setChecked(self.config.get("cache_enabled"))
        cache_enabled.toggled.connect(
            lambda checked: self.config.update(cache_enabled=checked)
        )

        # Job Log
        log_group = QGroupBox(_("Job Log"))
        log_translation = QCheckBox(_("Show translation"))
        log_layout = QVBoxLayout(log_group)
        log_layout.addWidget(log_translation)
        log_layout.addStretch(1)
        misc_layout.addWidget(log_group, 1)

        # Notification
        notice_group = QGroupBox(_("Notification"))
        notice_layout = QHBoxLayout(notice_group)
        notice = QCheckBox(_("Enable"))
        notice_layout.addWidget(notice)
        misc_layout.addWidget(notice_group, 1)

        layout.addWidget(misc_widget)

        log_translation.setChecked(self.config.get("log_translation", True))
        log_translation.toggled.connect(
            lambda checked: self.config.update(log_translation=checked)
        )

        notice.setChecked(self.config.get("show_notification", True))
        notice.toggled.connect(
            lambda checked: self.config.update(show_notification=checked)
        )

        # Search path
        path_group = QGroupBox(_("Search Paths"))
        path_layout = QVBoxLayout(path_group)
        path_desc = QLabel(
            _("The plugin will search for external programs via these paths.")
        )
        self.path_list = QPlainTextEdit()
        self.path_list.setMinimumHeight(100)
        path_layout.addWidget(path_desc)
        path_layout.addWidget(self.path_list)

        self.path_list.setPlainText("\n".join(self.config.get("search_paths")))

        layout.addWidget(path_group)

        layout.addStretch(1)

        return widget

    @layout_scroll_area("engine")
    def layout_engine(self):
        widget = QWidget()
        layout = QVBoxLayout(widget)

        # Translate Engine
        engine_group = QGroupBox(_("Translation Engine"))
        engine_layout = QHBoxLayout(engine_group)
        engine_list = EngineList(self.current_engine.name)
        engine_test = QPushButton(_("Test"))
        manage_engine = QPushButton(_("Custom"))
        engine_layout.addWidget(engine_list, 1)
        engine_layout.addWidget(engine_test)
        engine_layout.addWidget(manage_engine)
        layout.addWidget(engine_group)

        self.model_worker.start.connect(lambda: engine_group.setDisabled(True))
        self.model_worker.finished.connect(lambda: engine_group.setDisabled(False))

        # Using Tip
        self.tip_group = QGroupBox(_("Usage Tip"))
        tip_layout = QVBoxLayout(self.tip_group)
        self.using_tip = QLabel()
        self.using_tip.setTextFormat(Qt.RichText)
        self.using_tip.setWordWrap(True)
        self.using_tip.setOpenExternalLinks(True)
        tip_layout.addWidget(self.using_tip)
        layout.addWidget(self.tip_group)

        # API Keys
        self.keys_group = QGroupBox(_("API Keys"))
        keys_layout = QVBoxLayout(self.keys_group)
        self.api_keys = QPlainTextEdit()
        self.api_keys.setFixedHeight(100)
        auto_change = QLabel(
            "%s %s"
            % (
                _("Tip: "),
                _("API keys will auto-switch if the previous one is unavailable."),
            )
        )
        auto_change.setVisible(False)
        keys_layout.addWidget(self.api_keys)
        keys_layout.addWidget(auto_change)
        layout.addWidget(self.keys_group)

        self.api_keys.textChanged.connect(
            lambda: auto_change.setVisible(
                len(self.api_keys.toPlainText().strip().split("\n")) > 1
            )
        )

        # --- 以下是 Credential Group 的完整修正 ---
        self.credential_group = QGroupBox(_("Credential Settings"))
        self.credential_group.setVisible(False)
        # 將佈局從 QHBoxLayout 改為 QFormLayout
        credential_layout = QFormLayout(self.credential_group)
        self.apply_form_layout_policy(credential_layout)  # 應用對齊策略

        # Credential File
        credential_widget = QWidget()
        credential_widget_layout = QHBoxLayout(credential_widget)
        credential_widget_layout.setContentsMargins(0, 0, 0, 0)
        self.credential_path_entry = QLineEdit()
        self.credential_path_entry.setPlaceholderText(
            _("Path to your credential JSON file")
        )
        credential_button = QPushButton(_("Choose"))
        credential_widget_layout.addWidget(self.credential_path_entry)
        credential_widget_layout.addWidget(credential_button)

        # Location
        self.vertexai_location_entry = QLineEdit()
        self.vertexai_location_entry.setPlaceholderText(
            _("e.g., us-central1 or global")
        )

        # 使用 addRow 來新增元件
        credential_layout.addRow(_("Credential File:"), credential_widget)
        credential_layout.addRow(_("Location:"), self.vertexai_location_entry)

        layout.addWidget(self.credential_group)

        def choose_credential_file():
            path, __ = QFileDialog.getOpenFileName(
                self, _("Choose Credential File"), "", "JSON files (*.json)"
            )
            if path:
                self.credential_path_entry.setText(path)

        credential_button.clicked.connect(choose_credential_file)
        # --- Credential Group 修正結束 ---

        # preferred Language
        language_group = QGroupBox(_("Preferred Language"))
        language_layout = QFormLayout(language_group)
        self.source_lang = SourceLang()
        self.target_lang = TargetLang()
        language_layout.addRow(_("Source Language"), self.source_lang)
        language_layout.addRow(_("Target Language"), self.target_lang)
        layout.addWidget(language_group)

        self.apply_form_layout_policy(language_layout)

        # Network Request
        request_group = QGroupBox(_("HTTP Request"))
        concurrency_limit = QSpinBox()
        concurrency_limit.setRange(0, 9999)
        request_interval = QDoubleSpinBox()
        request_interval.setRange(0, 9999)
        request_interval.setDecimals(1)
        request_attempt = QSpinBox()
        request_attempt.setRange(0, 9999)
        request_timeout = QDoubleSpinBox()
        request_timeout.setRange(0, 9999)
        request_timeout.setDecimals(1)
        request_layout = QFormLayout(request_group)
        request_layout.addRow(_("Concurrency limit"), concurrency_limit)
        request_layout.addRow(_("Interval (seconds)"), request_interval)
        request_layout.addRow(_("Attempt times"), request_attempt)
        request_layout.addRow(_("Timeout (seconds)"), request_timeout)
        layout.addWidget(request_group)

        # Abort Translation
        abort_translation_group = QGroupBox(_("Abort Translation"))
        abort_translation_layout = QHBoxLayout(abort_translation_group)
        max_error_count = QSpinBox()
        max_error_count.setMinimum(0)
        abort_translation_layout.addWidget(QLabel(_("Max errors")))
        abort_translation_layout.addWidget(max_error_count)
        abort_translation_layout.addWidget(
            QLabel(_("The number of consecutive errors to abort translation.")), 1
        )
        layout.addWidget(abort_translation_group)

        self.disable_wheel_event(max_error_count)

        self.apply_form_layout_policy(request_layout)
        self.disable_wheel_event(concurrency_limit)
        self.disable_wheel_event(request_attempt)
        self.disable_wheel_event(request_interval)
        self.disable_wheel_event(request_timeout)

        # GenAI Setting
        genai_group = QGroupBox(_("Fine-tuning"))
        genai_group.setVisible(False)
        genai_layout = QFormLayout(genai_group)
        self.apply_form_layout_policy(genai_layout)

        self.genai_prompt = QPlainTextEdit()
        self.genai_prompt.setFixedHeight(100)
        genai_layout.addRow(_("Prompt"), self.genai_prompt)
        self.genai_endpoint = QLineEdit()
        genai_layout.addRow(_("Endpoint"), self.genai_endpoint)

        genai_model = QWidget()
        genai_model_layout = QHBoxLayout(genai_model)
        genai_model_layout.setContentsMargins(0, 0, 0, 0)
        genai_model_refresh = QPushButton(_("Refresh"))
        genai_model_list = QComboBox()
        genai_model_input = QLineEdit()
        genai_model_input.setPlaceholderText(_("A model name"))
        genai_model_input.setVisible(False)
        genai_model_layout.addWidget(genai_model_refresh)
        genai_model_layout.addWidget(genai_model_list, 1)
        genai_model_layout.addWidget(genai_model_input, 3)
        genai_layout.addRow(_("Model"), genai_model)

        self.disable_wheel_event(genai_model_list)

        sampling_widget = QWidget()
        sampling_layout = QHBoxLayout(sampling_widget)
        sampling_layout.setContentsMargins(0, 0, 0, 0)
        temperature = QRadioButton()
        temperature_label = QLabel("temperature")
        temperature_value = QDoubleSpinBox()
        temperature_value.setDecimals(1)
        temperature_value.setSingleStep(0.1)
        top_p = QRadioButton()
        top_p_label = QLabel("top_p")
        top_p_value = QDoubleSpinBox()
        top_p_value.setDecimals(1)
        top_p_value.setSingleStep(0.1)
        top_p_value.setRange(0, 1)
        top_k = QLabel("top_k")
        top_k_value = QSpinBox()
        top_k_value.setSingleStep(1)
        top_k_value.setRange(1, 40)
        sampling_layout.addWidget(temperature)
        sampling_layout.addWidget(temperature_label)
        sampling_layout.addWidget(temperature_value)
        sampling_layout.addSpacing(20)
        sampling_layout.addWidget(top_p)
        sampling_layout.addWidget(top_p_label)
        sampling_layout.addWidget(top_p_value)
        sampling_layout.addSpacing(20)
        sampling_layout.addWidget(top_k)
        sampling_layout.addWidget(top_k_value)
        sampling_layout.addStretch(1)
        genai_layout.addRow(_("Sampling"), sampling_widget)

        self.disable_wheel_event(temperature_value)
        self.disable_wheel_event(top_p_value)

        stream_enabled = QCheckBox(_("Enable streaming response"))
        genai_layout.addRow(_("Stream"), stream_enabled)

        sampling_btn_group = QButtonGroup(sampling_widget)
        sampling_btn_group.addButton(temperature, 0)
        sampling_btn_group.addButton(top_p, 1)

        labels = {temperature: temperature_label.text(), top_p: top_p_label.text()}

        sampling_btn_group.buttonClicked.connect(
            lambda button: self.current_engine.config.update(sampling=labels[button])
        )

        layout.addWidget(genai_group)

        # Setup genAI model
        def init_ai_models(model=None):
            try:
                genai_model_list.currentTextChanged.disconnect()
            except TypeError:
                pass
            config = self.current_engine.config
            models = self.current_engine.models
            genai_model_refresh.setVisible(len(models) < 1)
            # Clear the model list to refill data
            genai_model_list.clear()
            genai_model_list.setDisabled(False)
            genai_model_list.addItems(models)
            genai_model_list.addItem(_("Custom"))
            # Fill data according to the passed model or the default model
            # if model is None:
            #     model = config.get("model")
            # --- 修正邏輯從這裡開始 ---
            if model is None:
                # 1. 先嘗試從 config 獲取
                model = config.get("model")
                # 2. 如果 config 中沒有，則從引擎類別本身獲取預設值
                if model is None:
                    model = self.current_engine.model
            # --- 修正邏輯結束 ---
            elif model != _("Custom"):
                config.update(model=model)
            if model in models:
                genai_model_list.setCurrentText(model)
                genai_model_input.setVisible(False)
            else:
                genai_model_list.setCurrentText(_("Custom"))
                genai_model_input.setVisible(True)
                genai_model_input.setText(model)
                if model in models or model == _("Custom"):
                    genai_model_input.clear()
            genai_model_list.currentTextChanged.connect(init_ai_models)

        self.model_worker.finished.connect(init_ai_models)
        genai_model_input.textChanged.connect(
            lambda model: self.current_engine.config.update(model=model.strip())
        )

        def fetch_ai_models():
            try:
                genai_model_list.currentTextChanged.disconnect()
            except TypeError:
                pass
            genai_model_refresh.setVisible(False)
            genai_model_list.clear()
            genai_model_list.addItem(_("Fetching..."))
            genai_model_list.setDisabled(True)
            genai_model_input.setVisible(False)
            self.model_worker.start.emit(self.current_engine)

        def man_fetch_ai_models():
            if self.api_keys.toPlainText().strip() != "":
                fetch_ai_models()
            else:
                self.alert.pop(_("You need to provide an API key to proceed."))

        genai_model_refresh.clicked.connect(man_fetch_ai_models)

        def auto_fetch_ai_models():
            if (
                self.tabs.currentIndex() != 0
                and len(self.current_engine.models) < 1
                and self.api_keys.toPlainText().strip() != ""
            ):
                fetch_ai_models()
            else:
                init_ai_models()

        self.fetch_models.connect(auto_fetch_ai_models)

        def handle_worker_status(success, message=""):
            genai_model_refresh.setVisible(not success)
            if not success:
                error_dialog(
                    self,
                    _("Can't fetch model list"),
                    _("Can't fetch model list, please check and try again."),
                    message,
                    show=True,
                )

        self.model_worker.success.connect(handle_worker_status)

        def show_genai_preferences(config):
            genai_group.setVisible(True)
            is_gemini = issubclass(self.current_engine, GeminiTranslate)
            top_p_label.setText("topP" if is_gemini else "top_p")
            top_k.setText("topK" if is_gemini else "top_k")
            temperature.setVisible(not is_gemini)
            top_p.setVisible(not is_gemini)
            # Temperature range
            is_chatgpt = issubclass(self.current_engine, ChatgptTranslate)
            temperature_value.setRange(0, 2 if is_chatgpt else 1)
            # Prompt
            self.genai_prompt.setPlaceholderText(self.current_engine.prompt)
            self.genai_prompt.setPlainText(
                config.get("prompt", self.current_engine.prompt)
            )
            # Endpoint
            self.genai_endpoint.setPlaceholderText(self.current_engine.endpoint)
            self.genai_endpoint.setText(
                config.get("endpoint", self.current_engine.endpoint)
            )
            self.genai_endpoint.setCursorPosition(0)
            # Models
            if issubclass(self.current_engine, AzureChatgptTranslate):
                genai_model_list.clear()
                genai_model_list.addItem(_("The model depends on your Azure project."))
                genai_model_list.setDisabled(True)
                genai_model_input.setVisible(False)
            else:
                auto_fetch_ai_models()
            # Sampling
            if not issubclass(self.current_engine, GeminiTranslate):
                sampling = config.get("sampling", self.current_engine.sampling)
                btn_id = self.current_engine.samplings.index(sampling)
                sampling_btn_group.button(btn_id).setChecked(True)
            temperature_value.setValue(
                config.get("temperature", self.current_engine.temperature)
            )
            temperature_value.valueChanged.connect(
                lambda value: config.update(temperature=round(value, 1))
            )
            top_p_value.setValue(config.get("top_p", self.current_engine.top_p))
            top_p_value.valueChanged.connect(
                lambda value: config.update(top_p=round(value, 1))
            )
            top_k.setVisible(False)
            top_k_value.setVisible(False)
            if not issubclass(self.current_engine, ChatgptTranslate):
                top_k.setVisible(True)
                top_k_value.setVisible(True)
                top_k_value.setValue(config.get("top_k", self.current_engine.top_k))
                top_k_value.valueChanged.connect(
                    lambda value: config.update(top_k=value)
                )
            # Stream
            stream_enabled.setChecked(config.get("stream", self.current_engine.stream))
            stream_enabled.toggled.connect(
                lambda checked: config.update(stream=checked)
            )
            genai_group.setVisible(True)

        def choose_default_engine(index):
            engine_name = engine_list.itemData(index)
            self.config.update(translate_engine=engine_name)
            self.current_engine = get_engine_class(engine_name)
            config = self.current_engine.config
            # Show/hide credential group for VertexAI
            is_vertex = issubclass(self.current_engine, VertexAITranslate)
            self.credential_group.setVisible(is_vertex)
            if is_vertex:
                cred_path = config.get("credential_path", "")
                self.credential_path_entry.setText(cred_path)
                location = config.get("location", "us-central1")
                self.vertexai_location_entry.setText(location)
            # Refresh preferred language
            source_lang = config.get("source_lang")
            self.source_lang.refresh.emit(
                self.current_engine.lang_codes.get("source"),
                source_lang,
                not isinstance(self.current_engine, CustomTranslate),
            )
            target_lang = config.get("target_lang")
            self.target_lang.refresh.emit(
                self.current_engine.lang_codes.get("target"), target_lang
            )
            # show use notice
            show_tip = self.current_engine.using_tip is not None
            self.tip_group.setVisible(show_tip)
            show_tip and self.using_tip.setText(self.current_engine.using_tip)
            # show api key setting
            self.reformat_api_keys()
            # Request setting
            value = config.get("concurrency_limit")
            if value is None:
                value = self.current_engine.concurrency_limit
            concurrency_limit.setValue(value)
            value = config.get("request_interval")
            if value is None:
                value = self.current_engine.request_interval
            request_interval.setValue(float(value))
            value = config.get("request_attempt")
            if value is None:
                value = self.current_engine.request_attempt
            request_attempt.setValue(value)
            value = config.get("request_timeout")
            if value is None:
                value = self.current_engine.request_timeout
            request_timeout.setValue(float(value))
            value = config.get("max_error_count")
            if value is None:
                value = self.current_engine.max_error_count
            max_error_count.setValue(value)
            concurrency_limit.valueChanged.connect(
                lambda value: config.update(concurrency_limit=value)
            )
            request_interval.valueChanged.connect(
                lambda value: config.update(request_interval=round(value, 1))
            )
            request_attempt.valueChanged.connect(
                lambda value: config.update(request_attempt=value)
            )
            request_timeout.valueChanged.connect(
                lambda value: config.update(request_timeout=round(value, 1))
            )
            max_error_count.valueChanged.connect(
                lambda value: config.update(max_error_count=value)
            )
            # Show GenAI preferences
            genai_group.setVisible(False)
            if issubclass(self.current_engine, GenAI):
                genai_group.setVisible(True)
                show_genai_preferences(config)

        choose_default_engine(engine_list.findData(self.current_engine.name))
        engine_list.currentIndexChanged.connect(choose_default_engine)

        def refresh_engine_list():
            """Prevent engine list auto intercept the text changed signal."""
            engine_list.currentIndexChanged.disconnect(choose_default_engine)
            engine_list.refresh()
            index = engine_list.findData(self.config.get("translate_engine"))
            index = 0 if index == -1 else index
            choose_default_engine(index)
            engine_list.setCurrentIndex(index)
            engine_list.currentIndexChanged.connect(choose_default_engine)

        def manage_custom_translation_engine():
            manager = ManageCustomEngine(self)
            manager.finished.connect(refresh_engine_list)
            manager.show()

        manage_engine.clicked.connect(manage_custom_translation_engine)

        def make_test_translator():
            self.current_engine.set_config(self.get_engine_config())
            translator = self.current_engine()
            translator.set_search_paths(self.get_search_paths())
            self.proxy_enabled.isChecked() and translator.set_proxy(
                [self.proxy_host.text(), self.proxy_port.text()]
            )
            EngineTester(self, translator)

        engine_test.clicked.connect(make_test_translator)

        layout.addStretch(1)

        return widget

    def reformat_api_keys(self):
        need_api_key = self.current_engine.need_api_key
        self.keys_group.setVisible(need_api_key)
        if need_api_key:
            self.api_keys.setPlaceholderText(self.current_engine.api_key_hint)
            api_keys = self.current_engine.config.get("api_keys", [])
            self.api_keys.clear()
            for api_key in api_keys:
                self.api_keys.appendPlainText(api_key)

    @layout_scroll_area("content")
    def layout_content(self):
        widget = QWidget()
        layout = QVBoxLayout(widget)

        # Translation Position
        position_radios = QWidget()
        position_radios_layout = QVBoxLayout(position_radios)
        position_radios_layout.setContentsMargins(0, 0, 0, 0)
        below_original = QRadioButton(_("Below original"))
        below_original.setChecked(True)
        above_original = QRadioButton(_("Above original"))
        right_to_original = QRadioButton(
            "%s (%s)" % (_("Right to original"), _("Beta"))
        )
        left_to_original = QRadioButton("%s (%s)" % (_("Left to original"), _("Beta")))
        delete_original = QRadioButton(_("With no original"))
        position_radios_layout.addWidget(below_original)
        position_radios_layout.addWidget(above_original)
        position_radios_layout.addWidget(right_to_original)
        position_radios_layout.addWidget(left_to_original)
        position_radios_layout.addWidget(delete_original)
        position_radios_layout.addStretch(1)

        position_samples = QWidget()
        position_samples_layout = QVBoxLayout(position_samples)
        position_samples_layout.setContentsMargins(0, 0, 0, 0)
        position_samples_layout.setSpacing(10)
        original_sample = QLabel(_("Original"))
        original_sample.setAlignment(Qt.AlignCenter)
        original_sample.setWordWrap(True)
        original_sample.setStyleSheet(
            "border:1px solid rgba(127,127,127,.3);"
            "background-color:rgba(127,127,127,.1);padding:10px;"
            "color:rgba(0,0,0,.3);font-size:28px;"
        )
        translation_sample = QLabel(_("Translation"))
        translation_sample.setAlignment(Qt.AlignCenter)
        translation_sample.setWordWrap(True)
        translation_sample.setStyleSheet(
            "border:1px solid rgba(127,127,127,.3);"
            "background-color:rgba(127,127,127,.1);padding:10px;"
            "color:black;font-size:28px;"
        )
        position_samples_layout.addWidget(original_sample, 1)
        position_samples_layout.addWidget(translation_sample, 1)

        position_setup = QWidget()
        position_setup.setVisible(False)
        position_setup_layout = QHBoxLayout(position_setup)
        position_setup_layout.setContentsMargins(0, 0, 0, 0)
        column_gap_type = QComboBox()
        column_gap_value = QSpinBox()
        column_gap_value.setRange(1, 100)
        position_setup_layout.addWidget(QLabel(_("Column Gap")))
        position_setup_layout.addWidget(column_gap_type)
        position_setup_layout.addWidget(column_gap_value)
        percentage_unit = QLabel("%")
        position_setup_layout.addWidget(percentage_unit)
        position_setup_layout.addStretch(1)

        self.disable_wheel_event(column_gap_type)
        self.disable_wheel_event(column_gap_value)

        column_gap_type.addItem(_("Percentage"), "percentage")
        column_gap_type.addItem(_("Space count"), "space_count")

        column_gap_config = self.config.get("column_gap").copy()

        current_type = column_gap_config.get("_type")
        current_index = column_gap_type.findData(current_type)
        percentage_unit.setVisible(current_type == "percentage")
        column_gap_type.setCurrentIndex(current_index)
        column_gap_value.setValue(column_gap_config.get(current_type))

        def change_column_gap_value(value):
            gap_type = column_gap_type.currentData()
            column_gap_config.update({gap_type: value})
            self.config.update(column_gap=column_gap_config)

        column_gap_value.valueChanged.connect(change_column_gap_value)

        def change_column_gap_type(index):
            gap_type = column_gap_type.itemData(index)
            percentage_unit.setVisible(gap_type == "percentage")
            column_gap_value.setValue(column_gap_config.get(gap_type))
            column_gap_config.update(_type=gap_type)
            self.config.update(column_gap=column_gap_config)

        column_gap_type.currentIndexChanged.connect(change_column_gap_type)

        position_preview = QWidget()
        position_preview_layout = QVBoxLayout(position_preview)
        position_preview_layout.setSpacing(10)
        position_preview_layout.setContentsMargins(0, 0, 0, 0)
        position_preview_layout.addWidget(position_samples, 1)
        position_preview_layout.addWidget(position_setup)

        position_group = QGroupBox(_("Translation Position"))
        position_layout = QHBoxLayout(position_group)
        position_layout.addWidget(position_preview, 1)
        position_layout.addSpacing(10)
        position_layout.addWidget(position_radios)

        layout.addWidget(position_group)

        position_map = dict(enumerate(["below", "above", "right", "left", "only"]))
        position_rmap = dict((v, k) for k, v in position_map.items())
        position_rmap["after"] = 0
        position_rmap["before"] = 1
        position_btn_group = QButtonGroup(position_group)
        position_btn_group.addButton(below_original, 0)
        position_btn_group.addButton(above_original, 1)
        position_btn_group.addButton(right_to_original, 2)
        position_btn_group.addButton(left_to_original, 3)
        position_btn_group.addButton(delete_original, 4)

        map_key = self.config.get("translation_position", "below")
        if map_key not in position_rmap.keys():
            map_key = "below"
        position_btn_group.button(position_rmap.get(map_key)).setChecked(True)

        names = ("TopToBottom", "BottomToTop", "LeftToRight", "RightToLeft")
        directions = [getattr(QBoxLayout.Direction, name) for name in names]

        def choose_option(btn_id):
            original_sample.setVisible(btn_id != 4)
            position_samples.layout().setDirection(
                directions[btn_id] if btn_id != 4 else directions[0]
            )
            position_setup.setVisible(btn_id in [2, 3])
            self.config.update(translation_position=position_map.get(btn_id))

        choose_option(position_btn_group.checkedId())
        position_btn_group.idClicked.connect(choose_option)

        # Color group
        color_group = QWidget()
        color_group_layout = QHBoxLayout(color_group)
        color_group_layout.setContentsMargins(0, 0, 0, 0)

        # Original text color
        original_color_group = QGroupBox(_("Original Text Color"))
        original_color_layout = QHBoxLayout(original_color_group)
        self.original_color = QLineEdit()
        self.original_color.setText(self.config.get("original_color"))
        self.original_color.setPlaceholderText("%s %s" % (_("e.g.,"), "#0055ff"))
        original_color_show = QLabel()
        original_color_show.setObjectName("original_color_show")
        original_color_show.setFixedWidth(25)
        self.setStyleSheet(
            "#original_color{margin:1px 0;border:1 solid #eee;border-radius:2px;}"
        )
        original_color_button = QPushButton(_("Choose"))
        original_color_layout.addWidget(original_color_show)
        original_color_layout.addWidget(self.original_color)
        original_color_layout.addWidget(original_color_button)
        color_group_layout.addWidget(original_color_group)

        # Translation Color
        translation_color_group = QGroupBox(_("Translation Text Color"))
        translation_color_layout = QHBoxLayout(translation_color_group)
        self.translation_color = QLineEdit()
        self.translation_color.setPlaceholderText("%s %s" % (_("e.g.,"), "#0055ff"))
        self.translation_color.setText(self.config.get("translation_color"))
        translation_color_show = QLabel()
        translation_color_show.setObjectName("translation_color")
        translation_color_show.setFixedWidth(25)
        self.setStyleSheet(
            "#translation_color{margin:1px 0;border:1 solid #eee;border-radius:2px;}"
        )
        translation_color_button = QPushButton(_("Choose"))
        translation_color_layout.addWidget(translation_color_show)
        translation_color_layout.addWidget(self.translation_color)
        translation_color_layout.addWidget(translation_color_button)
        color_group_layout.addWidget(translation_color_group)

        layout.addWidget(color_group)

        def show_color(color_show, color):
            valid = QColor(color).isValid()
            color_show.setStyleSheet(
                "background-color:{};border-color:{};".format(
                    valid and color or "black", valid and color or "black"
                )
            )

        show_color(original_color_show, self.original_color.text())
        show_color(translation_color_show, self.translation_color.text())

        self.original_color.textChanged.connect(
            lambda: show_color(original_color_show, self.original_color.text())
        )
        self.translation_color.textChanged.connect(
            lambda: show_color(translation_color_show, self.translation_color.text())
        )

        def create_color_picker(color_widget, color_show):
            color_picker = QColorDialog(self)
            color_picker.setOption(QColorDialog.ColorDialogOption.DontUseNativeDialog)
            color_picker.colorSelected.connect(
                lambda color: color_widget.setText(color.name())
            )
            color_picker.colorSelected.connect(
                lambda color: show_color(color_show, color.name())
            )
            return color_picker

        original_color_picker = create_color_picker(
            self.original_color, original_color_show
        )
        original_color_button.clicked.connect(original_color_picker.open)
        translation_color_picker = create_color_picker(
            self.translation_color, translation_color_show
        )
        translation_color_button.clicked.connect(translation_color_picker.open)

        # Glossary
        glossary_group = QGroupBox(_("Translation Glossary"))
        glossary_layout = QHBoxLayout(glossary_group)
        self.glossary_enabled = QCheckBox(_("Enable"))
        self.glossary_path = QLineEdit()
        self.glossary_path.setPlaceholderText(_("Choose a glossary file"))
        glossary_choose = QPushButton(_("Choose"))
        glossary_layout.addWidget(self.glossary_enabled)
        glossary_layout.addWidget(self.glossary_path)
        glossary_layout.addWidget(glossary_choose)
        layout.addWidget(glossary_group)

        self.glossary_enabled.setChecked(self.config.get("glossary_enabled"))
        self.glossary_enabled.clicked.connect(
            lambda checked: self.config.update(glossary_enabled=checked)
        )

        self.glossary_path.setText(self.config.get("glossary_path"))

        def choose_glossary_file():
            path, __ = QFileDialog.getOpenFileName(filter="Text files (*.txt)")
            self.glossary_path.setText(path)

        glossary_choose.clicked.connect(choose_glossary_file)

        # Priority element
        priority_group = QGroupBox(_("Priority Element"))
        priority_layout = QVBoxLayout(priority_group)
        self.priority_rules = QPlainTextEdit()
        self.priority_rules.setPlaceholderText(
            "%s %s" % (_("e.g.,"), "section, #content, div.portion")
        )
        self.priority_rules.setMinimumHeight(100)
        self.priority_rules.insertPlainText(
            "\n".join(self.config.get("priority_rules"))
        )
        priority_layout.addWidget(
            QLabel(_("CSS selectors for priority elements. One rule per line:"))
        )
        priority_layout.addWidget(self.priority_rules)
        priority_layout.addWidget(
            QLabel(
                "%s%s"
                % (
                    _("Tip: "),
                    _("Stop further extraction once elements match these rules."),
                )
            )
        )
        layout.addWidget(priority_group)

        # Ignore element
        element_group = QGroupBox(_("Ignore Element"))
        element_layout = QVBoxLayout(element_group)
        self.ignore_rules = QPlainTextEdit()
        self.ignore_rules.setPlaceholderText(
            "%s %s" % (_("e.g.,"), "table, table#report, table.list")
        )
        self.ignore_rules.setMinimumHeight(100)
        self.ignore_rules.insertPlainText(
            "\n".join(self.config.get("ignore_rules", self.config.get("element_rules")))
        )
        element_layout.addWidget(
            QLabel(_("CSS selectors to exclude elements. One rule per line:"))
        )
        element_layout.addWidget(self.ignore_rules)
        element_layout.addWidget(
            QLabel(
                "%s%s"
                % (_("Tip: "), _("Do not translate elements that matches these rules."))
            )
        )
        layout.addWidget(element_group)

        # Filter Content
        filter_group = QGroupBox(_("Ignore Paragraph"))
        filter_layout = QVBoxLayout(filter_group)

        scope_group = QWidget()
        scope_layout = QHBoxLayout(scope_group)
        scope_layout.setContentsMargins(0, 0, 0, 0)
        scope_layout.addWidget(QLabel(_("Scope")))
        scope_text = QRadioButton(_("Text only"))
        scope_text.setChecked(True)
        scope_element = QRadioButton(_("HTML element"))
        scope_layout.addWidget(scope_text)
        scope_layout.addWidget(scope_element, 1)

        mode_group = QWidget()
        mode_layout = QHBoxLayout(mode_group)
        mode_layout.setContentsMargins(0, 0, 0, 0)
        mode_layout.addWidget(QLabel(_("Mode")))
        normal_mode = QRadioButton(_("Normal"))
        normal_mode.setChecked(True)
        inormal_mode = QRadioButton(_("Normal (case-sensitive)"))
        regex_mode = QRadioButton(_("Regular Expression"))
        mode_layout.addWidget(normal_mode)
        mode_layout.addWidget(inormal_mode)
        mode_layout.addWidget(regex_mode)
        mode_layout.addStretch(1)

        tip = QLabel()
        self.filter_rules = QPlainTextEdit()
        self.filter_rules.setMinimumHeight(100)
        self.filter_rules.insertPlainText("\n".join(self.config.get("filter_rules")))

        filter_layout.addWidget(scope_group)
        filter_layout.addWidget(mode_group)
        filter_layout.addWidget(self._divider())
        filter_layout.addWidget(tip)
        filter_layout.addWidget(self.filter_rules)
        filter_layout.addWidget(
            QLabel(
                "%s%s"
                % (
                    _("Tip: "),
                    _("Do not translate extracted elements that contain these rules."),
                )
            )
        )
        layout.addWidget(filter_group)

        scope_map = dict(enumerate(["text", "html"]))
        scope_rmap = dict((v, k) for k, v in scope_map.items())
        scope_btn_group = QButtonGroup(scope_group)
        scope_btn_group.addButton(scope_text, 0)
        scope_btn_group.addButton(scope_element, 1)

        scope_btn_group.button(
            scope_rmap.get(self.config.get("filter_scope"))
        ).setChecked(True)

        scope_btn_group.idClicked.connect(
            lambda btn_id: self.config.update(filter_scope=scope_map.get(btn_id))
        )

        mode_map = dict(enumerate(["normal", "case", "regex"]))
        mode_rmap = dict((v, k) for k, v in mode_map.items())
        mode_btn_group = QButtonGroup(mode_group)
        mode_btn_group.addButton(normal_mode, 0)
        mode_btn_group.addButton(inormal_mode, 1)
        mode_btn_group.addButton(regex_mode, 2)

        tips = (
            _("Exclude paragraph by keyword. One keyword per line:"),
            _("Exclude paragraph by case-sensitive keyword. One keyword per line:"),
            _("Exclude paragraph by regular expression pattern. One pattern per line:"),
        )

        def choose_filter_mode(btn_id):
            tip.setText(tips[btn_id])
            self.config.update(rule_mode=mode_map.get(btn_id))

        mode_btn_group.button(mode_rmap.get(self.config.get("rule_mode"))).setChecked(
            True
        )
        tip.setText(tips[mode_btn_group.checkedId()])

        mode_btn_group.idClicked.connect(choose_filter_mode)

        # Reserve element
        reserve_group = QGroupBox(_("Reserve Element"))
        reserve_layout = QVBoxLayout(reserve_group)
        self.reserve_rules = QPlainTextEdit()
        self.reserve_rules.setPlaceholderText(
            "%s %s" % (_("e.g.,"), "span.footnote, a#footnote")
        )
        self.reserve_rules.setMinimumHeight(100)
        self.reserve_rules.insertPlainText("\n".join(self.config.get("reserve_rules")))
        reserve_layout.addWidget(
            QLabel(_("CSS selectors to reserve elements. One rule per line:"))
        )
        reserve_layout.addWidget(self.reserve_rules)
        reserve_layout.addWidget(
            QLabel(
                "%s%s"
                % (
                    _("Tip: "),
                    _("Keep elements that match these rules for extraction."),
                )
            )
        )
        layout.addWidget(reserve_group)

        # Ebook Metadata
        metadata_group = QGroupBox(_("Ebook Metadata"))
        metadata_layout = QFormLayout(metadata_group)
        self.apply_form_layout_policy(metadata_layout)
        self.metadata_translation = QCheckBox(
            _("Translate all of the metadata information")
        )
        self.metadata_lang_mark = QCheckBox(
            _("Append target language to title metadata")
        )
        self.metadata_lang_code = QCheckBox(
            _("Set target language code to language metadata")
        )
        self.metadata_subject = QPlainTextEdit()
        self.metadata_subject.setPlaceholderText(
            _("Subjects of ebook (one subject per line)")
        )
        metadata_layout.addRow(_("Metadata Translation"), self.metadata_translation)
        metadata_layout.addRow(_("Language Mark"), self.metadata_lang_mark)
        metadata_layout.addRow(_("Language Code"), self.metadata_lang_code)
        metadata_layout.addRow(_("Append Subjects"), self.metadata_subject)
        layout.addWidget(metadata_group)

        self.metadata_translation.setChecked(
            self.config.get("ebook_metadata.metadata_translation", False)
        )
        self.metadata_lang_mark.setChecked(
            self.config.get("ebook_metadata.lang_mark", False)
        )
        self.metadata_lang_code.setChecked(
            self.config.get(
                "ebook_metadata.lang_code",
                self.config.get("ebook_metadata.language", False),
            )
        )  # old key
        self.metadata_subject.setPlainText(
            "\n".join(self.config.get("ebook_metadata.subjects", []))
        )

        layout.addStretch(1)

        return widget

    def test_proxy_connection(self):
        host = self.proxy_host.text()
        port = self.proxy_port.text()
        if not (self.is_valid_data(self.host_validator, host) and port):
            return self.alert.pop(
                _("Proxy host or port is incorrect."), level="warning"
            )
        if is_proxy_available(host, port):
            return self.alert.pop(_("The proxy is available."))
        return self.alert.pop(_("The proxy is not available."), "error")

    def is_valid_data(self, validator, value):
        state = validator.validate(value, 0)[0]
        return state.value == 2

    def get_search_paths(self):
        path_list = self.path_list.toPlainText()
        return [p for p in path_list.split("\n") if os.path.exists(p)]

    def update_general_config(self):
        # Output path
        if not self.config.get("to_library"):
            output_path = self.output_path_entry.text()
            if not os.path.exists(output_path):
                self.alert.pop(_("The specified path does not exist."), "warning")
                return False
            self.config.update(output_path=output_path.strip())

        # Merge length
        self.config.update(merge_length=self.merge_length.value())

        # Proxy setting
        proxy_setting = []
        host = self.proxy_host.text()
        port = self.proxy_port.text()
        if self.config.get("proxy_enabled") or (host or port):
            if not (self.is_valid_data(self.host_validator, host) and port):
                self.alert.pop(_("Proxy host or port is incorrect."), level="warning")
                return False
            proxy_setting.append(host)
            proxy_setting.append(int(port))
            self.config.update(proxy_setting=proxy_setting)
        len(proxy_setting) < 1 and self.config.delete("proxy_setting")

        # Search paths
        search_paths = self.get_search_paths()
        self.config.update(search_paths=search_paths)
        self.path_list.setPlainText("\n".join(search_paths))

        return True

    def get_engine_config(self) -> dict:
        config = self.current_engine.config
        # API key
        if self.current_engine.need_api_key:
            api_keys = []
            api_key_validator = QRegularExpressionValidator(
                QRegularExpression(self.current_engine.api_key_pattern)
            )
            key_str = re.sub("\n+", "\n", self.api_keys.toPlainText()).strip()
            for key in [k.strip() for k in key_str.split("\n")]:
                if self.is_valid_data(api_key_validator, key):
                    api_keys.append(key)
            config.update(api_keys=api_keys)
            self.reformat_api_keys()

        # Credential path for Vertex AI
        if issubclass(self.current_engine, VertexAITranslate):
            cred_path = self.credential_path_entry.text().strip()
            if cred_path and os.path.exists(cred_path):
                config.update(credential_path=cred_path)
            elif "credential_path" in config:
                del config["credential_path"]
                # 儲存 location 的值
            location = self.vertexai_location_entry.text().strip()
            if location:
                config.update(location=location)
            elif "location" in config:
                del config["location"]

        # GenAI preference
        if issubclass(self.current_engine, GenAI):
            self.update_prompt(self.genai_prompt, config)
            if not issubclass(self.current_engine, GeminiTranslate):
                endpoint = self.genai_endpoint.text().strip()
                if "endpoint" in config:
                    del config["endpoint"]
                if endpoint and endpoint != self.current_engine.endpoint:
                    config.update(endpoint=endpoint)
        # Preferred Language
        source_lang = self.source_lang.currentText()
        if "source_lang" in config:
            del config["source_lang"]
        if source_lang != _("Auto detect"):
            config.update(source_lang=source_lang)
        config.update(target_lang=self.target_lang.currentText())

        return config

    def update_prompt(self, widget, config):
        prompt = widget.toPlainText().strip()
        if prompt and "<tlang>" not in prompt:
            self.alert.pop(
                _("the prompt must include {}.").format("<slang>"), "warning"
            )
            return None
        if "prompt" in config:
            del config["prompt"]
        if prompt and prompt != self.current_engine.prompt:
            config.update(prompt=prompt)

    def update_engine_config(self):
        config = self.get_engine_config()
        # Do not update directly as you may get default preferences!
        engine_config = self.config.get("engine_preferences").copy()
        engine_config.update({self.current_engine.name: config})
        # Cleanup unused engine preferences
        engine_names = [engine.name for engine in builtin_engines]
        engine_names += self.config.get("custom_engines").keys()
        for name in engine_config.copy():
            if name not in engine_names:
                engine_config.pop(name)
        # Update modified engine preferences
        self.config.update(engine_preferences=engine_config)
        return True

    def update_content_config(self):
        # Original text color
        original_color = self.original_color.text()
        if original_color and not QColor(original_color).isValid():
            self.alert.pop(_("Invalid color value."), "warning")
            return False
        self.config.update(original_color=original_color or None)

        # Translation color
        translation_color = self.translation_color.text()
        if translation_color and not QColor(translation_color).isValid():
            self.alert.pop(_("Invalid color value."), "warning")
            return False
        self.config.update(translation_color=translation_color or None)

        # Glossary file
        if self.config.get("glossary_enabled"):
            glossary_path = self.glossary_path.text()
            if not os.path.exists(glossary_path):
                self.alert.pop(
                    _("The specified glossary file does not exist."), "warning"
                )
                return False
            self.config.update(glossary_path=glossary_path)

        # Priority rules
        rule_content = self.priority_rules.toPlainText()
        priority_rules = [r for r in rule_content.split("\n") if r.strip()]
        for rule in priority_rules:
            if css(rule) is None:
                self.alert.pop(
                    _("{} is not a valid CSS selector.").format(rule), "warning"
                )
                return False
        self.config.delete("priority_rules")
        priority_rules and self.config.update(priority_rules=priority_rules)

        # Filter rules
        rule_content = self.filter_rules.toPlainText()
        filter_rules = [r for r in rule_content.split("\n") if r.strip()]
        if self.config.get("rule_mode") == "regex":
            for rule in filter_rules:
                if not self.is_valid_regex(rule):
                    self.alert.pop(
                        _("{} is not a valid regular expression.").format(rule),
                        "warning",
                    )
                    return False
        self.config.delete("filter_rules")
        filter_rules and self.config.update(filter_rules=filter_rules)

        # Element rules
        rule_content = self.ignore_rules.toPlainText()
        ignore_rules = [r for r in rule_content.split("\n") if r.strip()]
        for rule in ignore_rules:
            if css(rule) is None:
                self.alert.pop(
                    _("{} is not a valid CSS selector.").format(rule), "warning"
                )
                return False
        self.config.delete("element_rules")
        self.config.delete("ignore_rules")
        ignore_rules and self.config.update(ignore_rules=ignore_rules)

        # Reserve rules
        rule_content = self.reserve_rules.toPlainText()
        reserve_rules = [r for r in rule_content.split("\n") if r.strip()]
        for rule in reserve_rules:
            if css(rule) is None:
                self.alert.pop(
                    _("{} is not a valid CSS selector.").format(rule), "warning"
                )
                return False
        self.config.delete("reserve_rules")
        reserve_rules and self.config.update(reserve_rules=reserve_rules)

        # Ebook metadata
        ebook_metadata = self.config.get("ebook_metadata").copy()
        ebook_metadata.clear()
        ebook_metadata.update(
            metadata_translation=self.metadata_translation.isChecked()
        )
        ebook_metadata.update(lang_mark=self.metadata_lang_mark.isChecked())
        ebook_metadata.update(lang_code=self.metadata_lang_code.isChecked())
        subject_content = self.metadata_subject.toPlainText().strip()
        if subject_content:
            subjects = [s.strip() for s in subject_content.split("\n")]
            ebook_metadata.update(subjects=subjects)
        self.config.update(ebook_metadata=ebook_metadata)
        return True

    def is_valid_regex(self, rule):
        try:
            re.compile(rule)
        except Exception:
            return False
        return True

    def disable_wheel_event(self, widget):
        widget.wheelEvent = lambda event: None

    def apply_form_layout_policy(self, layout):
        layout.setFieldGrowthPolicy(QFormLayout.FieldGrowthPolicy.AllNonFixedFieldsGrow)
        layout.setLabelAlignment(Qt.AlignRight)

    def done(self, result):
        self.model_thread.quit()
        self.model_thread.wait()
        QDialog.done(self, result)<|MERGE_RESOLUTION|>--- conflicted
+++ resolved
@@ -3,7 +3,6 @@
 import os.path
 
 from qt.core import (
-<<<<<<< HEAD
     Qt,
     QLabel,
     QDialog,
@@ -40,16 +39,7 @@
     QThread,
     pyqtSlot,
 )
-from calibre.utils.logging import Log
-=======
-    Qt, QLabel, QDialog, QWidget, QLineEdit, QPushButton, QPlainTextEdit,
-    QTabWidget, QHBoxLayout, QVBoxLayout, QGroupBox, QFileDialog, QColor,
-    QIntValidator, QScrollArea, QRadioButton, QGridLayout, QCheckBox, QObject,
-    QButtonGroup, QColorDialog, QSpinBox, QPalette, QApplication, QFrame,
-    QComboBox, QRegularExpression, pyqtSignal, QFormLayout, QDoubleSpinBox,
-    QSpacerItem, QRegularExpressionValidator, QBoxLayout, QThread, pyqtSlot)
 from calibre.utils.logging import default_log as log
->>>>>>> 11cc570b
 from calibre.gui2 import error_dialog
 
 from .lib.config import get_config
